---
title: Documenting Unison code
description: How to write Unison documentation and associate it with your code
---

# Documenting Unison Code

Unison documentation is written in Unison. Documentation consists of values of the type `builtin.Doc`, and there's a special syntax to create these values:

```unison
myDoc : Doc
myDoc = [: This is some documentation. :]
```

The syntax `[:` opens a documentation block, and `:]` closes it. Everything in between is documentation. The block can even span multiple lines:

```unison
myDoc = [: 
  This is documentation
  with line breaks and indentation.
:]
```

## Attaching docs to your code

Documentation can be "linked" to definitions in the Unison codebase. A function you want others to use should link to documentation describing how to use that function.

For example, let's say we have these Unison definitions already in our codebase:

```unison
myFunction.doc = 
  [: This function multiplies its argument by two. :]

myFunction x = x * 2
```

In the `ucm` command-line tool, we can then link the `myFunction.doc` value to the `myFunction` definition, using the `link` command:

```ucm
.> link myFunction.doc myFunction

  Updates:

    1. myFunction : Nat -> Nat
       + 2. myFunction.doc : Doc
```

The documentation value `myFunction.doc` is now linked to the `myFunction` definition in the codebase and we can check this using the `links` command:

```ucm
.> links myFunction

  1. myFunction.doc : Doc
```

This demonstrates the Unison codebase's system of *links*, which allows you to link documentation to code. This system also lets you link all kinds of metadata other than documentation, but for now let's concentrate on docs. The whole metadata linking system is described in detail later in this document.

## Viewing the docs for a definition

We can ask `ucm` to display the documentation for a given definition using the `docs` command:

```ucm
.> docs myFunction

  This function multiplies its argument by two.
```

## The documentation syntax in detail

The syntax `[:` opens a documentation block, and `:]` closes it. Everything in between is documentation, and the whole block is a Unison value of type `builtin.Doc`. Inside a documentation block, you can use the following special syntax elements.

### Hyperlinks to other definitions

You can create a hyperlink to a Unison definition named `myDef` in your codebase with `@myDef`. For example we could have the documentation for `myFunction` reference that function itself:

```unison
myFunction.doc = 
  [: @myFunction multiplies its argument by two. :]
```

### Insert the source code of another definition

You can include the full source code of any definition in your codebase using `@[source]` followed by the name of the definition. For example, to include the source code of `myFunction` in its own documentation:

```unison
[:  
  Multiplies its argument by two.
  Here is its source code:

  @[source] myFunction
:]
```

When Unison displays this `Doc`, it will be expanded to:

```
Multiplies its argument by two. Here is its source code:

myFunction x = x * 2
```

Note that the source code is not copied into the document, it's just linked to it. Only on display of the document do we see what the link expands to. So if the source code for `myFunction` ever changes, your documentation changes along with it. This kind of linking where the link is expanded on display is sometimes called *[transclusion](https://en.wikipedia.org/wiki/Transclusion).*

### Insert the type signature of a term in the codebase

You can include the type signature of any function or value in the codebase, with `@[signature]` followed by the name of the function or value. For example, to include the type of `myFunction` in its own documentation:

```unison
[:  
  Multiplies its argument by two. Here is its type:

    @[signature] myFunction
:]
```

When Unison displays this `Doc`, the type signature gets expanded:

```ucm
Multiplies its argument by two. Here is its type:

  myFunction : Nat -> Nat
```

This is also a [transclusion](https://en.wikipedia.org/wiki/Transclusion). If the type of `myFunction` ever changes (i.e. the name `myFunction` changes so that it refers to a function with a different type), your `Doc` changes automatically as well.

### Include the full contents of another Doc value

To nest a `Doc` value inside another `Doc` value, use `@[include]` followed by
a name given to that `Doc` value in your codebase. When Unison displays the `Doc`, the entire contents of the included `Doc` will be displayed in that spot.

The rule about [transclusion](https://en.wikipedia.org/wiki/Transclusion) applies here too; if the referenced `Doc` value changes, your `Doc` changes automatically as a result.

Note that Unison will not let you create a cycle where you include a `Doc` inside of itself.

### Include any Unison value from the codebase

Sometimes you want to include the result of evaluating some Unison expression. To do this, use `@[evaluate]` followed by the name of a value in your codebase. For example, given a definition like this:

```unison
exampleExpression = 2 + 2
```

We'll have to first add it to the codebase:

```ucm
.> add

  ⍟ I've added these definitions:

    exampleExpression : Nat
```

Once the definition in the codebase, we can insert the result of evaluating it
into any `Doc` value:

```unison
exampleDoc = 
  [: The value is @[evaluate] exampleExpression :]
```

When Unison displays `exampleDoc`, this will get expanded to:

```ucm
The value is 4
```

[Transclusion](https://en.wikipedia.org/wiki/Transclusion) applies here as well; even if the definition of `exampleExpression` changes, Unison will always display its current value when showing the `Doc`.

The Unison codebase caches evaluated results, so even if your expression is expensive, you don't have to worry about Unison evaluating it again every time it displays your documentation.

### Escape sequences

If you want your `Doc` to contain literally the `:]` character sequence or the `@` symbol, you can do so with `\:]` and `\@`, respectively. Example:

```unison
[:
  A documentation block looks like this:
  [: Contents go here \:]

  Email simple\@example.com for questions.
:]
```

This will be displayed as:

```
A documentation block looks like this:
[: Contents go here :]

Email simple@example.com for questions.
```

## The Doc datatype

Even though there is special syntax for `Doc` values, it's just an ordinary data type:

```unison
unique type Doc
  = Link Link
  | Source Link
  | Blob Text
  | Signature Term
  | Evaluate Term
  | Join [Doc]
```

You can use ordinary data construction syntax in Unison to construct documentation, instead of (or in addition to) using the special syntax, if you like.

Values of type `Link` are constructed with the `Link.Term : Term -> Link` and `Link.Type : Type -> Link`.

Values of type `Type` are constructed with the `typeLink` keyword and `Term` values are constructed with the `termLink` keyword. For example `Link.Term (termLink myFunction)` constructs a `Link` referencing the definition `myFunction` in the codebase. (Although these keywords look like functions, they are not.)

- `Link (Link.Term termLink myDef)` corresponds to the syntax `[: @myDef :]`, a `Doc` that just contains a hyperlink to the term definition `myDef`.
- `Link (Link.Type typeLink myType)` corresponds to the syntax `[: @myType :]`, a `Doc` that just contains a hyperlink to the type declaration `myType`.
- `Source (Link.Term termLink myDef)` corresponds to the syntax `[: @[source] myDef :]`, a `Doc` that contains the source code of the term definition `myDef`.
- `Source (Link.Type typeLink myType)` corresponds to the syntax `[: @[source] myType :]`, a `Doc` that contains the source code of the type declaration `myType`.
- `Blob "some text"` corresponds to the syntax `[: some text :]`.
- `Signature (termLink myDef)` corresponds to the syntax `[: @[signature] myDef :]`, a `Doc` that contains the type signature of the term definition `myDef`.
- `Evaluate (termLink myDef)` corresponds to the syntax `[: @[evaluate] myDef :]`, a `Doc` that shows the result of evaluating `myDef`.
- `Join [doc1, doc2]` corresponds to the syntax `[: @[include] doc1 @[include] doc2 :]`, and `Join [Blob "foo bar", Blob "baz qux"]` corresponds to `[: foo bar baz qux :]`

### Suggested conventions

Although documentation values don't require any particular structure, here's a more complete example that uses some helpful conventions:

```unison
List.take.doc = [:
  `@List.take n xs` returns a list of the first `n`
  elements of `xs`. Complexity is O(log n).
  
  Here's a typical example:

      @[source] List.take.examples.ex1
      ↳ @[evaluate] List.take.examples.ex1

  If we `@List.take` more than the size of the list, we 
  get back the original list:

      @[source] List.take.examples.ex2
      ↳ @[evaluate] List.take.examples.ex2

  And lastly, `@List.take 0 xs` is always equal to `[]`,
  the empty list. 

  __Also see:__
 
  * @List.drop (ignores the first `n` elements)
<<<<<<< HEAD
  * @List.doc has more about the @List data structure 
:]
=======
  * @List.doc has more about the @List data structure
  :]
>>>>>>> e2d53fda
```

That is:

- Start with a 1-2 sentence overview, then an (optional) longer description, then some examples, then link to related definitions and further reading.
- Use Markdown syntax for formatting. Indent examples by 4 spaces for readability when viewing the docs in plain text form, and this will also render nicely as Markdown.
- Use the following naming conventions for associated documentation and examples. For a definition `List.take`, for example:
    - Its primary documentation value can be called `List.take.doc` (secondary docs can be in the `[List.take.docs](http://list.take.docs)` subnamespace, perhaps `List.take.docs.advancedUsages`).
    - Examples can be in the `List.take.examples` namespace (for instance, above we just named the examples `List.take.examples.ex1` and `List.take.examples.ex2`.
<|MERGE_RESOLUTION|>--- conflicted
+++ resolved
@@ -245,13 +245,8 @@
   __Also see:__
  
   * @List.drop (ignores the first `n` elements)
-<<<<<<< HEAD
   * @List.doc has more about the @List data structure 
 :]
-=======
-  * @List.doc has more about the @List data structure
-  :]
->>>>>>> e2d53fda
 ```
 
 That is:
